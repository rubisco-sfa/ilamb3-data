# Last update: 11 July 2025
# Author: Morgan Steckler (stecklermr@ornl.gov)

from datetime import datetime
from pathlib import Path

import numpy as np
import xarray as xr

from ilamb3_data import (
    create_output_filename,
    download_from_html,
    gen_trackingid,
    gen_utc_timestamp,
    get_cmip6_variable_info,
    set_ods_global_attrs,
    set_time_attrs,
    set_var_attrs,
)

# Download the data
remote_source = "https://www.ilamb.org/ILAMB-Data/DATA/nbp/HOFFMAN/nbp_1850-2010.nc"
local_source = Path("_raw")
local_source.mkdir(parents=True, exist_ok=True)
local_source = local_source / Path(remote_source).name
if not local_source.is_file():
    download_from_html(remote_source, str(local_source))

# Set timestamps and tracking id
download_stamp = gen_utc_timestamp(local_source.stat().st_mtime)
creation_stamp = gen_utc_timestamp()
today_stamp = datetime.now().strftime("%Y%m%d")
tracking_id = gen_trackingid()

# Load the dataset for adjustments
ds = xr.open_dataset(local_source).load()
ds = set_time_attrs(ds, bounds_frequency="Y")

# Get attribute info for fgco2 and nbp
fgco2_info = get_cmip6_variable_info("fgco2")
nbp_info = get_cmip6_variable_info("nbp")

# Set correct attribute information for the vars
ds = set_var_attrs(
    ds,
    var="fgco2",
    cmip6_units=fgco2_info["variable_units"],
    cmip6_standard_name=fgco2_info["cf_standard_name"],
    cmip6_long_name=fgco2_info["variable_long_name"],
    ancillary_variables="fgco2_95ci",
    target_dtype=np.float32,
    convert=False,
)
ds = set_var_attrs(
    ds,
    var="nbp",
    cmip6_units=nbp_info["variable_units"],
    cmip6_standard_name=nbp_info["cf_standard_name"],
    cmip6_long_name=nbp_info["variable_long_name"],
    ancillary_variables="nbp_95ci",
    target_dtype=np.float32,
    convert=False,
)

# Assign ancillary variables
ds = ds.rename({"fgco2_bnds": "fgco2_95pci"})
ds.fgco2_95pci.attrs["long_name"] = (
    f"{ds.fgco2.attrs['standard_name']} 95_pct_confidence_interval"
)
ds.fgco2_95pci.encoding = {"_FillValue": np.float32(1.0e20), "dtype": np.float32}
ds = ds.rename({"nbp_bnds": "nbp_95pci"})
ds.nbp_95pci.attrs["long_name"] = (
    f"{ds.nbp.attrs['standard_name']} 95_pct_confidence_interval"
)
ds.nbp_95pci.encoding = {"_FillValue": np.float32(1.0e20), "dtype": np.float32}

# Clean up attrs
for var in ds.variables:
    ds[var].encoding.pop("missing_value", None)
ds["nbp"].attrs.pop("bounds", None)
ds["fgco2"].attrs.pop("bounds", None)

# Set global attributes and export
for var in ["nbp", "fgco2"]:
    # Create one ds per variable
    out_ds = ds.drop_vars([v for v in ds if (var not in v and "time" not in v)])

    # Define varibable-dependant attributes
    dynamic_attrs = {
        "realm": "land" if var == "nbp" else "ocean",
        "region": f"global_{'land' if var == 'nbp' else 'ocean'}",
        "title": f"{'Land' if var == 'nbp' else 'Ocean'} anthropogenic carbon flux estimates",
        "variable_id": var,
    }

    # Set global attributes
    out_ds = set_ods_global_attrs(
        out_ds,
        activity_id="obs4MIPs",
        aux_variable_id=f"{var}_95pci",
        comment="Not yet obs4MIPs compliant: 'version' attribute is temporary; source_id not in obs4MIPs yet",
        contact="Forrest Hoffman (forrest@climatemodeling.org)",
        conventions="CF-1.12 ODS-2.5",
        creation_date=creation_stamp,
        dataset_contributor="Morgan Steckler",
        data_specs_version="2.5",
        doi="N/A",
        frequency="yr",
        grid="global mean data",
        grid_label="gm",
        has_auxdata="True",
        history=f"""
{download_stamp}: downloaded {remote_source};
{creation_stamp}: converted to obs4MIPs format""",
<<<<<<< HEAD
        institution="University of California at Irvine, Irvine, CA, USA; Oak Ridge National Laboratory, Oak Ridge, TN, USA",
        institution_id="UCI-ORNL",
        license="Data in this file produced by ILAMB is licensed under a Creative Commons Attribution- 4.0 International (CC BY 4.0) License (https://creativecommons.org/licenses/).",
        nominal_resolution="site",
=======
        institution="University of California at Irvine and Oak Ridge National Laboratory, USA",
        institution_id="UCI-ORNL",
        license="Data in this file produced by ILAMB is licensed under a Creative Commons Attribution- 4.0 International (CC BY 4.0) License (https://creativecommons.org/licenses/).",
        nominal_resolution="N/A",
>>>>>>> 7fcb8296
        processing_code_location="https://github.com/rubisco-sfa/ilamb3-data/blob/main/data/Hoffman/convert.py",
        product="derived",
        realm=dynamic_attrs["realm"],
        references="Hoffman, Forrest M., James T. Randerson, Vivek K. Arora, Qing Bao, Patricia Cadule, Duoying Ji, Chris D. Jones, Michio Kawamiya, Samar Khatiwala, Keith Lindsay, Atsushi Obata, Elena Shevliakova, Katharina D. Six, Jerry F. Tjiputra, Evgeny M. Volodin, and Tongwen Wu, (2014) Causes and Implications of Persistent Atmospheric Carbon Dioxide Biases in Earth System Models. J. Geophys. Res. Biogeosci., 119(2):141-162. https://doi.org/10.1002/2013JG002381.",
        region=dynamic_attrs["region"],
<<<<<<< HEAD
        source="Annual land carbon storage change = (total anthropogenic CO2 emissions) - (atmospheric carbon storage change) - (ocean carbon storage change)",
=======
        source="Hoffman V1 (2014) Observed Carbon Accumulation Since 1850",
>>>>>>> 7fcb8296
        source_id="Hoffman-1-0",
        source_data_retrieval_date=download_stamp,
        source_data_url=remote_source,
        source_label="Hoffman",
        source_type="stastical-estimate",
        source_version_number="1.0",
        title=dynamic_attrs["title"],
        tracking_id=tracking_id,
        variable_id=var,
        variant_label="REF",
        variant_info="CMORized product prepared by ILAMB and CMIP IPO",
        version=f"v{today_stamp}",
    )

    out_path = create_output_filename(out_ds.attrs)
    encoding = {name: out_ds[name].encoding.copy() for name in out_ds.variables}
    out_ds.to_netcdf(out_path, encoding=encoding, format="NETCDF4")

    print(f"Exported to {out_path}")<|MERGE_RESOLUTION|>--- conflicted
+++ resolved
@@ -112,27 +112,16 @@
         history=f"""
 {download_stamp}: downloaded {remote_source};
 {creation_stamp}: converted to obs4MIPs format""",
-<<<<<<< HEAD
         institution="University of California at Irvine, Irvine, CA, USA; Oak Ridge National Laboratory, Oak Ridge, TN, USA",
         institution_id="UCI-ORNL",
         license="Data in this file produced by ILAMB is licensed under a Creative Commons Attribution- 4.0 International (CC BY 4.0) License (https://creativecommons.org/licenses/).",
         nominal_resolution="site",
-=======
-        institution="University of California at Irvine and Oak Ridge National Laboratory, USA",
-        institution_id="UCI-ORNL",
-        license="Data in this file produced by ILAMB is licensed under a Creative Commons Attribution- 4.0 International (CC BY 4.0) License (https://creativecommons.org/licenses/).",
-        nominal_resolution="N/A",
->>>>>>> 7fcb8296
         processing_code_location="https://github.com/rubisco-sfa/ilamb3-data/blob/main/data/Hoffman/convert.py",
         product="derived",
         realm=dynamic_attrs["realm"],
         references="Hoffman, Forrest M., James T. Randerson, Vivek K. Arora, Qing Bao, Patricia Cadule, Duoying Ji, Chris D. Jones, Michio Kawamiya, Samar Khatiwala, Keith Lindsay, Atsushi Obata, Elena Shevliakova, Katharina D. Six, Jerry F. Tjiputra, Evgeny M. Volodin, and Tongwen Wu, (2014) Causes and Implications of Persistent Atmospheric Carbon Dioxide Biases in Earth System Models. J. Geophys. Res. Biogeosci., 119(2):141-162. https://doi.org/10.1002/2013JG002381.",
         region=dynamic_attrs["region"],
-<<<<<<< HEAD
         source="Annual land carbon storage change = (total anthropogenic CO2 emissions) - (atmospheric carbon storage change) - (ocean carbon storage change)",
-=======
-        source="Hoffman V1 (2014) Observed Carbon Accumulation Since 1850",
->>>>>>> 7fcb8296
         source_id="Hoffman-1-0",
         source_data_retrieval_date=download_stamp,
         source_data_url=remote_source,
