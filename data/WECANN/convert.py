--- conflicted
+++ resolved
@@ -1,21 +1,18 @@
 from pathlib import Path
+from datetime import datetime
 
 import cf_xarray  # noqa
 import cftime as cf
 import numpy as np
 import xarray as xr
+import os
 
 from ilamb3_data import (
     add_time_bounds_monthly,
-<<<<<<< HEAD
     download_file,
     fix_lat,
     fix_lon,
     set_time_attrs,
-=======
-    download_from_html,
-    gen_trackingid,
->>>>>>> cc9dae65
     gen_utc_timestamp,
     get_cmip6_variable_info,
     set_lat_attrs,
@@ -23,17 +20,10 @@
     set_ods_coords,
     set_ods_global_attributes,
     set_ods_var_attrs,
-<<<<<<< HEAD
     set_ods_coords,
     set_ods_calendar,
     add_time_bounds
-=======
-    set_time_attrs,
->>>>>>> cc9dae65
 )
-
-import os
-from datetime import datetime
 
 today = datetime.now().strftime("%Y%m%d")
 
@@ -82,17 +72,8 @@
 out = xr.Dataset(data_vars=data, coords=coords)
 
 # Fix up the dimensions
-<<<<<<< HEAD
-#out = set_ods_calendar(out)
-
-
 out["lat"] = fix_lat(out)
 out["lon"] = fix_lon(out)
-=======
-out = set_time_attrs(out)
-out = set_lon_attrs(out)
-out = set_lat_attrs(out)
->>>>>>> cc9dae65
 out = out.sortby(["time", "lat", "lon"])
 out = out.cf.add_bounds(["lat","lon"])
 out = add_time_bounds(out)
@@ -145,14 +126,9 @@
     "source_label": "WECANN",
     "source_type": "satellite_retrieval",
     "source_version_number": "1",
-<<<<<<< HEAD
     "variant_label":"REF",
     "variant_info":"CMORized product prepared by ILAMB and CMIP IPO",
     "version":today,
-=======
-    "variant_label": "BE",
-    "variant_info": "CMORized product prepared by ILAMB and CMIP IPO",
->>>>>>> cc9dae65
     "title": "Water, Energy, and Carbon with Artificial Neural Networks (WECANN)",
     "tracking_id": generate_trackingid,
 }
@@ -169,7 +145,6 @@
     dsv = set_ods_var_attrs(dsv, var)
     dsv[var] = dsv[var].astype(np.float32)
     dsv = set_ods_coords(dsv)
-<<<<<<< HEAD
 
     out_path = (
     "/home/users/dhegedus/CMIPplacement/beta/{activity_id}/{institution_id}/{source_id}/{frequency}/{variable_id}/   {grid_label}/"
@@ -194,21 +169,4 @@
                   var: {'zlib': True,
                         '_FillValue': np.float32(1.0E20),
                         'chunksizes': (1, 180, 360)}},
-=======
-    dsv.to_netcdf(
-        "{variable_id}_{frequency}_{source_id}_{variant_label}_{grid_label}_{time_mark}.nc".format(
-            **dsv.attrs, time_mark=time_range
-        ),
-        encoding={
-            "lat": {"zlib": False, "_FillValue": None},
-            "lon": {"zlib": False, "_FillValue": None},
-            "lat_bnds": {"zlib": False, "_FillValue": None, "chunksizes": (180, 2)},
-            "lon_bnds": {"zlib": False, "_FillValue": None, "chunksizes": (360, 2)},
-            var: {
-                "zlib": True,
-                "_FillValue": np.float32(1.0e20),
-                "chunksizes": (1, 180, 360),
-            },
-        },
->>>>>>> cc9dae65
     )