from pathlib import Path

import cf_xarray  # noqa
import cftime as cf
import xarray as xr
import numpy as np

from ilamb3_data import (
    add_time_bounds_monthly,
    download_from_html,
    gen_utc_timestamp,
    get_cmip6_variable_info,
<<<<<<< HEAD
    set_ods_global_attributes,
    gen_trackingid,
    set_ods_var_attrs,
    set_ods_coords,
    set_ods_calendar,
=======
    set_lat_attrs,
    set_lon_attrs,
    set_time_attrs,
>>>>>>> 9094203f
)

RENAME = {"GPP": "gpp", "H": "hfss", "LE": "hfls"}


# Download source
remote_source = "https://avdc.gsfc.nasa.gov/pub/data/project/WECANN/WECANN_v1.0.nc"
local_source = Path("_raw")
local_source.mkdir(parents=True, exist_ok=True)
local_source = local_source / Path(remote_source).name
if not local_source.is_file():
    download_from_html(remote_source, str(local_source))
download_stamp = gen_utc_timestamp(local_source.stat().st_mtime)
generate_stamp = gen_utc_timestamp()
generate_trackingid = gen_trackingid()

# Build up a new dataset
ds = xr.open_dataset(local_source)
coords = {}

# Time is encoded as a 2D character array [["2022/01",...]]
coords["time"] = [
    cf.DatetimeGregorian(int("".join(t[:4])), int("".join(t[-2:])), 15)
    for t in ds["Time"].astype(str).values.T
]

# Latitude and Longitude are 2D but have constant values in other dimension
coords["lat"] = ds["Latitude"][0, :].values
coords["lon"] = ds["Longitude"][:, 0].values

# Load the dataarrays, rename to CMOR variables, change dimension order
data = {RENAME[v]: ds[v].transpose("t", "lat", "lon").rename(t="time") for v in RENAME}

# Carbon 'units' are not CF compliant
for var, da in data.items():
    data[var].attrs["units"] = da.attrs["Units"].replace("gC", "g")
    data[var].attrs.pop("Units")

# Populate information from CMIP6 variable information
for var, da in data.items():
    info = get_cmip6_variable_info(var)
    data[var].attrs["long_name"] = info["variable_long_name"]

# Encode the dataset
out = xr.Dataset(data_vars=data, coords=coords)

# Fix up the dimensions
<<<<<<< HEAD
#out = set_ods_calendar(out)
out["time"] = fix_time(out)
out["lat"] = fix_lat(out)
out["lon"] = fix_lon(out)
=======
out = set_time_attrs(out)
out = set_lon_attrs(out)
out = set_lat_attrs(out)
>>>>>>> 9094203f
out = out.sortby(["time", "lat", "lon"])
out = out.cf.add_bounds(["lat", "lon"])
out = add_time_bounds_monthly(out)
time_range = f"{out['time'].min().dt.year:d}{out['time'].min().dt.month:02d}"
time_range += f"-{out['time'].max().dt.year:d}{out['time'].max().dt.month:02d}"
# Populate attributes
attrs = {
    "activity_id": "obs4MIPs",
    "contact": "HAlemohammad@clarku.edu",
    "Conventions": "CF-1.12 ODS-2.5",
    "creation_date": generate_stamp,
    "dataset_contributor": "Nathan Collier",
    "data_specs_version": "ODS2.5",
    "doi": "N/A",
    #"external_variables": None,
    "frequency": "mon",
    "grid": "1x1 degree",
    "grid_label": "gn",
    "has_auxdata":"False",
    "history": """
%s: downloaded %s;
%s: converted to obs4MIP format"""
    % (
        download_stamp,
        remote_source,
        generate_stamp,
    ),
    "institution": "Columbia University",
    "institution_id": "ColumbiaU",
    "license": "Data in this file produced by ILAMB is licensed under a Creative Commons Attribution- 4.0 International (CC BY 4.0) License (https://creativecommons.org/licenses/).",
    "nominal_resolution": "1x1 degree",
    "processing_code_location": "https://github.com/rubisco-sfa/ilamb3-data/blob/main/data/WECANN/convert.py",
    "product": "derived",
    "realm": "land",
    "references": "Alemohammad, S. H., Fang, B., Konings, A. G., Aires, F., Green, J. K., Kolassa, J., Miralles, D., Prigent, C., and Gentine, P.: Water, Energy, and Carbon with Artificial Neural Networks (WECANN): a statistically based estimate of global surface turbulent fluxes and gross primary productivity using solar-induced fluorescence, Biogeosciences, 14, 4101–4124, https://doi.org/10.5194/bg-14-4101-2017, 2017.",
    "region": "global_land",
    "source": "WECANN 1.0 (2018): Water, Energy, and Carbon with Artificial Neural Networks",
    "source_id": "WECANN-1-0",
    "source_data_retrieval_date": download_stamp,
    "source_data_url": remote_source,
    "source_label":"WECANN",
    "source_type": "satellite_retrieval",
    "source_version_number": "1",
    "variant_label":"BE",
    "variant_info":"CMORized product prepared by ILAMB and CMIP IPO",
    "title": "Water, Energy, and Carbon with Artificial Neural Networks (WECANN)",
    "tracking_id": generate_trackingid,
}

# Write out files
for var, da in out.items():
    dsv = da.to_dataset()
    dsv = out.drop_vars(set(out) - set([var]))
    dsv.attrs = attrs | {"variable_id": var}
    dsv = set_ods_global_attributes(dsv, **dsv.attrs)
    dsv = set_ods_var_attrs(dsv, var)
    dsv[var] = dsv[var].astype(np.float32)
    dsv = set_ods_coords(dsv)
    dsv.to_netcdf(
        "{variable_id}_{frequency}_{source_id}_{variant_label}_{grid_label}_{time_mark}.nc".format(
            **dsv.attrs, time_mark=time_range
        ),
        encoding={'lat': {'zlib': False, '_FillValue': None},
                  'lon': {'zlib': False, '_FillValue': None},
                  'lat_bnds': {'zlib': False, '_FillValue': None, 'chunksizes': (180, 2)},
                  'lon_bnds': {'zlib': False, '_FillValue': None, 'chunksizes': (360, 2)},
                  var: {'zlib': True,
                        '_FillValue': np.float32(1.0E20),
                        'chunksizes': (1, 180, 360)}},
    )<|MERGE_RESOLUTION|>--- conflicted
+++ resolved
@@ -10,17 +10,14 @@
     download_from_html,
     gen_utc_timestamp,
     get_cmip6_variable_info,
-<<<<<<< HEAD
     set_ods_global_attributes,
     gen_trackingid,
     set_ods_var_attrs,
     set_ods_coords,
     set_ods_calendar,
-=======
     set_lat_attrs,
     set_lon_attrs,
     set_time_attrs,
->>>>>>> 9094203f
 )
 
 RENAME = {"GPP": "gpp", "H": "hfss", "LE": "hfls"}
@@ -68,16 +65,9 @@
 out = xr.Dataset(data_vars=data, coords=coords)
 
 # Fix up the dimensions
-<<<<<<< HEAD
-#out = set_ods_calendar(out)
-out["time"] = fix_time(out)
-out["lat"] = fix_lat(out)
-out["lon"] = fix_lon(out)
-=======
 out = set_time_attrs(out)
 out = set_lon_attrs(out)
 out = set_lat_attrs(out)
->>>>>>> 9094203f
 out = out.sortby(["time", "lat", "lon"])
 out = out.cf.add_bounds(["lat", "lon"])
 out = add_time_bounds_monthly(out)
