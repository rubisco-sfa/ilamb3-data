--- conflicted
+++ resolved
@@ -10,12 +10,9 @@
     "pandas>=2.2.3",
     "pooch>=1.8.2",
     "pydantic>=2.10.6",
-<<<<<<< HEAD
     "requests>=2.32.3",
     "tqdm>=4.67.1",
-=======
     "rioxarray==0.18.2",
->>>>>>> 76a27297
     "xarray>=2025.1.2",
 ]
 
